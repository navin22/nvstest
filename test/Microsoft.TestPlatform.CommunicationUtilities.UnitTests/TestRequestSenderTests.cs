--- conflicted
+++ resolved
@@ -209,15 +209,9 @@
         [TestMethod]
         public void InitializeDiscoveryShouldSendCommunicationMessageWithCorrectParameters()
         {
-<<<<<<< HEAD
-            this.SetupFakeCommunicationChannel();
-
-            this.testRequestSender.InitializeDiscovery(this.pathToAdditionalExtensions, false);
-=======
-            var paths = new List<string>() { "Hello", "World" };
-            this.CheckAndSetProtocolVersion();
-            this.testRequestSender.InitializeDiscovery(paths);
->>>>>>> f614a317
+            this.SetupFakeCommunicationChannel();
+
+            this.testRequestSender.InitializeDiscovery(this.pathToAdditionalExtensions);
 
             this.mockDataSerializer.Verify(d => d.SerializePayload(MessageType.DiscoveryInitialize, this.pathToAdditionalExtensions, 1), Times.Once);
             this.mockChannel.Verify(mc => mc.Send(It.IsAny<string>()), Times.Once);
@@ -226,14 +220,9 @@
         [TestMethod]
         public void InitializeDiscoveryShouldSendCommunicationMessageWithCorrectParametersWithVersion()
         {
-<<<<<<< HEAD
             this.SetupFakeChannelWithVersionNegotiation(DUMMYNEGOTIATEDPROTOCOLVERSION);
 
-            this.testRequestSender.InitializeDiscovery(this.pathToAdditionalExtensions, false);
-=======
-            var paths = new List<string>() { "Hello", "World" };
-            this.testRequestSender.InitializeExecution(paths);
->>>>>>> f614a317
+            this.testRequestSender.InitializeDiscovery(this.pathToAdditionalExtensions);
 
             this.mockDataSerializer.Verify(d => d.SerializePayload(MessageType.DiscoveryInitialize, this.pathToAdditionalExtensions, DUMMYNEGOTIATEDPROTOCOLVERSION), Times.Once);
         }
@@ -404,7 +393,7 @@
         {
             this.SetupFakeCommunicationChannel();
 
-            this.testRequestSender.InitializeExecution(this.pathToAdditionalExtensions, true);
+            this.testRequestSender.InitializeExecution(this.pathToAdditionalExtensions);
 
             this.mockDataSerializer.Verify(d => d.SerializePayload(MessageType.ExecutionInitialize, this.pathToAdditionalExtensions, 1), Times.Once);
             this.mockChannel.Verify(mc => mc.Send(It.IsAny<string>()), Times.Once);
@@ -415,7 +404,7 @@
         {
             this.SetupFakeChannelWithVersionNegotiation(DUMMYNEGOTIATEDPROTOCOLVERSION);
 
-            this.testRequestSender.InitializeExecution(this.pathToAdditionalExtensions, true);
+            this.testRequestSender.InitializeExecution(this.pathToAdditionalExtensions);
 
             this.mockDataSerializer.Verify(d => d.SerializePayload(MessageType.ExecutionInitialize, this.pathToAdditionalExtensions, DUMMYNEGOTIATEDPROTOCOLVERSION), Times.Once);
         }
