// Copyright (c) Microsoft Corporation. All rights reserved.
// Licensed under the MIT license. See LICENSE file in the project root for full license information.

namespace Microsoft.VisualStudio.TestPlatform.CrossPlatEngine.Client.Parallel
{
    using System;
    using System.Collections.Generic;
    using System.Linq;
    using System.Threading.Tasks;

    using Microsoft.VisualStudio.TestPlatform.ObjectModel;
    using Microsoft.VisualStudio.TestPlatform.ObjectModel.Client;
    using Microsoft.VisualStudio.TestPlatform.ObjectModel.Engine;

    /// <summary>
    /// ParallelProxyDiscoveryManager that manages parallel discovery
    /// </summary>
    internal class ParallelProxyDiscoveryManager : ParallelOperationManager<IProxyDiscoveryManager, ITestDiscoveryEventsHandler2>, IParallelProxyDiscoveryManager
    {
        #region DiscoverySpecificData

        private int discoveryCompletedClients = 0;
        private int availableTestSources = -1;

        private DiscoveryCriteria actualDiscoveryCriteria;

        private IEnumerator<string> sourceEnumerator;
        
        private ITestDiscoveryEventsHandler2 currentDiscoveryEventsHandler;

        private ParallelDiscoveryDataAggregator currentDiscoveryDataAggregator;

        private IRequestData requestData;

        #endregion

        #region Concurrency Keeper Objects

        /// <summary>
        /// LockObject to update discovery status in parallel
        /// </summary>
        private object discoveryStatusLockObject = new object();

        #endregion
        
        public ParallelProxyDiscoveryManager(IRequestData requestData, Func<IProxyDiscoveryManager> actualProxyManagerCreator, int parallelLevel, bool sharedHosts)
            : base(actualProxyManagerCreator, parallelLevel, sharedHosts)
        {
            this.requestData = requestData;
        }

        #region IProxyDiscoveryManager
        
        /// <inheritdoc/>
        public void Initialize()
        {
            this.DoActionOnAllManagers((proxyManager) => proxyManager.Initialize(), doActionsInParallel: true);
        }

        /// <inheritdoc/>
        public void DiscoverTests(DiscoveryCriteria discoveryCriteria, ITestDiscoveryEventsHandler2 eventHandler)
        {
            this.actualDiscoveryCriteria = discoveryCriteria;
                
            // Set the enumerator for parallel yielding of sources
            // Whenever a concurrent executor becomes free, it picks up the next source using this enumerator
            this.sourceEnumerator = discoveryCriteria.Sources.GetEnumerator();
            this.availableTestSources = discoveryCriteria.Sources.Count();
            
            if (EqtTrace.IsVerboseEnabled)
            {
                EqtTrace.Verbose("ParallelProxyDiscoveryManager: Start discovery. Total sources: " + this.availableTestSources);
            }
            this.DiscoverTestsPrivate(eventHandler);
        }

        /// <inheritdoc/>
        public void Abort()
        {
            this.DoActionOnAllManagers((proxyManager) => proxyManager.Abort(), doActionsInParallel: true);
        }

        /// <inheritdoc/>
        public void Close()
        {
            this.DoActionOnAllManagers(proxyManager => proxyManager.Close(), doActionsInParallel: true);
        }

        #endregion

        #region IParallelProxyDiscoveryManager methods

        /// <inheritdoc/>
        public bool HandlePartialDiscoveryComplete(IProxyDiscoveryManager proxyDiscoveryManager, long totalTests, IEnumerable<TestCase> lastChunk, bool isAborted)
        {
            var allDiscoverersCompleted = false;
            lock (this.discoveryStatusLockObject)
            {
                // Each concurrent Executor calls this method 
                // So, we need to keep track of total discoverycomplete calls
                this.discoveryCompletedClients++;

                // If there are no more sources/testcases, a parallel executor is truly done with discovery
                allDiscoverersCompleted = this.discoveryCompletedClients == this.availableTestSources;

                if (EqtTrace.IsVerboseEnabled)
                {
                    EqtTrace.Verbose("ParallelProxyDiscoveryManager: HandlePartialDiscoveryComplete: Total completed clients = {0}, Discovery complete = {1}.", this.discoveryCompletedClients, allDiscoverersCompleted);
                }
            }

            // Discovery is completed. Schedule the clean up for managers and handlers.
            if (allDiscoverersCompleted)
            {
                // Reset enumerators
                this.sourceEnumerator = null;

                this.currentDiscoveryDataAggregator = null;
                this.currentDiscoveryEventsHandler = null;

                // Dispose concurrent executors
<<<<<<< HEAD
                // Do this before we send DiscoveryComplete message since that means all current testhost have been closed,
                // which might not be true if the below task was async
=======
>>>>>>> b95c288d
                this.UpdateParallelLevel(0);

                return true;
            }

            // Discovery is not complete.
            // First, clean up the used proxy discovery manager if the last run was aborted
            // or this run doesn't support shared hosts (netcore tests)
            if (!this.SharedHosts || isAborted)
            {
                if (EqtTrace.IsVerboseEnabled)
                {
                    EqtTrace.Verbose("ParallelProxyDiscoveryManager: HandlePartialDiscoveryComplete: Replace discovery manager. Shared: {0}, Aborted: {1}.", this.SharedHosts, isAborted);
                }

                this.RemoveManager(proxyDiscoveryManager);

                proxyDiscoveryManager = this.CreateNewConcurrentManager();
                var parallelEventsHandler = new ParallelDiscoveryEventsHandler(
                                               this.requestData,
                                               proxyDiscoveryManager,
                                               this.currentDiscoveryEventsHandler,
                                               this,
                                               this.currentDiscoveryDataAggregator);
                this.AddManager(proxyDiscoveryManager, parallelEventsHandler);
            }

            // Second, let's attempt to trigger discovery for the next source.
            this.DiscoverTestsOnConcurrentManager(proxyDiscoveryManager);

            return false;
        }

        #endregion

        private void DiscoverTestsPrivate(ITestDiscoveryEventsHandler2 discoveryEventsHandler)
        {
            this.currentDiscoveryEventsHandler = discoveryEventsHandler;

            // Reset the discoverycomplete data
            this.discoveryCompletedClients = 0;

            // One data aggregator per parallel discovery
            this.currentDiscoveryDataAggregator = new ParallelDiscoveryDataAggregator();

            foreach (var concurrentManager in this.GetConcurrentManagerInstances())
            {
                var parallelEventsHandler = new ParallelDiscoveryEventsHandler(
                                                this.requestData,
                                                concurrentManager,
                                                discoveryEventsHandler,
                                                this,
                                                this.currentDiscoveryDataAggregator);

                this.UpdateHandlerForManager(concurrentManager, parallelEventsHandler);
                this.DiscoverTestsOnConcurrentManager(concurrentManager);
            }
        }

        /// <summary>
        /// Triggers the discovery for the next data object on the concurrent discoverer
        /// Each concurrent discoverer calls this method, once its completed working on previous data
        /// </summary>
        /// <param name="ProxyDiscoveryManager">Proxy discovery manager instance.</param>
        private void DiscoverTestsOnConcurrentManager(IProxyDiscoveryManager proxyDiscoveryManager)
        {
            // Peek to see if we have sources to trigger a discovery
            if (this.TryFetchNextSource(this.sourceEnumerator, out string nextSource))
            {
                if (EqtTrace.IsVerboseEnabled)
                {
                    EqtTrace.Verbose("ProxyParallelDiscoveryManager: Triggering test discovery for next source: {0}", nextSource);
                }

                // Kick off another discovery task for the next source
                var discoveryCriteria = new DiscoveryCriteria(new[] { nextSource }, this.actualDiscoveryCriteria.FrequencyOfDiscoveredTestsEvent, this.actualDiscoveryCriteria.DiscoveredTestEventTimeout, this.actualDiscoveryCriteria.RunSettings);
                discoveryCriteria.TestCaseFilter = this.actualDiscoveryCriteria.TestCaseFilter;
                Task.Run(() =>
                    {
                        if (EqtTrace.IsVerboseEnabled)
                        {
                            EqtTrace.Verbose("ParallelProxyDiscoveryManager: Discovery started.");
                        }

                        proxyDiscoveryManager.DiscoverTests(discoveryCriteria, this.GetHandlerForGivenManager(proxyDiscoveryManager));
                    })
                    .ContinueWith(t =>
                    {
                        // Just in case, the actual discovery couldn't start for an instance. Ensure that
                        // we call discovery complete since we have already fetched a source. Otherwise
                        // discovery will not terminate
                        if (EqtTrace.IsWarningEnabled)
                        {
                            EqtTrace.Warning("ParallelProxyDiscoveryManager: Failed to trigger discovery. Exception: " + t.Exception);
                        }

                        // Send discovery complete. Similar logic is also used in ProxyDiscoveryManager.DiscoverTests.
                        // Differences:
                        // Total tests must be zero here since parallel discovery events handler adds the count
                        // Keep `lastChunk` as null since we don't want a message back to the IDE (discovery didn't even begin)
                        // Set `isAborted` as true since we want this instance of discovery manager to be replaced
                        var discoveryCompleteEventsArgs = new DiscoveryCompleteEventArgs(-1, true);

                        this.GetHandlerForGivenManager(proxyDiscoveryManager).HandleDiscoveryComplete(discoveryCompleteEventsArgs, null);
                    },
                    TaskContinuationOptions.OnlyOnFaulted);
            }

            if (EqtTrace.IsVerboseEnabled)
            {
                EqtTrace.Verbose("ProxyParallelDiscoveryManager: No sources available for discovery.");
            }
        }
    }
}<|MERGE_RESOLUTION|>--- conflicted
+++ resolved
@@ -119,11 +119,6 @@
                 this.currentDiscoveryEventsHandler = null;
 
                 // Dispose concurrent executors
-<<<<<<< HEAD
-                // Do this before we send DiscoveryComplete message since that means all current testhost have been closed,
-                // which might not be true if the below task was async
-=======
->>>>>>> b95c288d
                 this.UpdateParallelLevel(0);
 
                 return true;
